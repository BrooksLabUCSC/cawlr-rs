use std::{
    fs::File,
    io::{stdout, Write},
    path::Path,
};

use anyhow::Result;
use criterion_stats::univariate::{
    kde::{kernel::Gaussian, Bandwidth, Kde},
    Sample,
};
use nalgebra::DMatrix;
use rand::{
    prelude::{SliceRandom, SmallRng},
    SeedableRng,
};

use crate::{
    arrow::{load_apply, ScoredRead},
    bkde::BinnedKde,
};

fn score_file_to_bkde(
    kde_samples: usize,
    rng: &mut SmallRng,
    filepath: String,
) -> Result<BinnedKde> {
    let scores_file = File::open(filepath)?;
    let scores = extract_samples_from_file(scores_file)?;
    let scores: Vec<f64> = scores
        .choose_multiple(rng, kde_samples)
        .cloned()
        .collect();
    let kde = sample_kde(&scores);
    let bkde = BinnedKde::from_kde(1000, kde);
    Ok(bkde)
}

pub(crate) struct SmaOptions {
    pos_bkde: BinnedKde,
    neg_bkde: BinnedKde,
    motifs: Vec<String>,
}

impl SmaOptions {
    fn new(
        pos_bkde: BinnedKde,
        neg_bkde: BinnedKde,
        motifs: Vec<String>,
    ) -> Self {
        Self {
            pos_bkde,
            neg_bkde,
            motifs,
        }
    }

    pub(crate) fn try_new(
        pos_scores_filepath: String,
        neg_scores_filepath: String,
        motifs: Option<Vec<String>>,
        kde_samples: usize,
        seed: u64,
    ) -> Result<Self> {
        let mut rng = SmallRng::seed_from_u64(seed);
        let pos_bkde = score_file_to_bkde(kde_samples, &mut rng, pos_scores_filepath)?;
        let neg_bkde = score_file_to_bkde(kde_samples, &mut rng, neg_scores_filepath)?;

        let motifs = motifs.unwrap_or_else(|| {
            vec![
                "A".to_string(),
                "T".to_string(),
                "C".to_string(),
                "G".to_string(),
            ]
        });

        Ok(Self::new(pos_bkde, neg_bkde, motifs))
    }

    pub(crate) fn run<P>(self, scores_filepath: P) -> Result<()>
    where
        P: AsRef<Path>,
    {
        let stdout = stdout();
        let mut handle = stdout.lock();
        let scores_file = File::open(scores_filepath)?;
        load_apply(scores_file, |reads| {
            for read in reads {
                let matrix = run_read(&read, &self.pos_bkde, &self.neg_bkde, self.motifs.as_slice());
                let result = backtrace(matrix);
                let result = states_to_readable(&result);
                for (state, size) in result.into_iter() {
                    let chrom = read.metadata().chrom();
                    let start = read.metadata().start();
                    let stop = start + read.metadata().length();
                    let strand = read.metadata().strand();
                    let strand = strand.as_str();
                    let name = read.metadata().name();

                    writeln!(
                        &mut handle,
                        "{chrom}\t{start}\t{stop}\t{name}\t0\t{strand}\t{state}\t{size}"
                    )?;
                }
            }
            Ok(())
        })
    }
}

fn extract_samples(reads: &[ScoredRead]) -> Vec<f64> {
    reads
        .iter()
        .flat_map(|lr| {
            lr.scores()
                .iter()
                .map(|score| score.score())
                .collect::<Vec<_>>()
        })
        .collect()
}

fn extract_samples_from_file(file: File) -> Result<Vec<f64>> {
    let mut scores = Vec::new();
    load_apply(file, |reads: Vec<ScoredRead>| {
        let mut samples = extract_samples(&reads);
        scores.append(&mut samples);
        Ok(())
    })?;
    Ok(scores)
}

fn sample_kde(samples: &[f64]) -> Kde<f64, Gaussian> {
    let samples = Sample::new(samples);
    Kde::new(samples, Gaussian, Bandwidth::Silverman)
}

fn run_read(
    read: &ScoredRead,
    pos_kde: &BinnedKde,
    neg_kde: &BinnedKde,
    motifs: &[String],
) -> DMatrix<f64> {
    let mut matrix = init_dmatrix(read);
    let scores = read.to_expanded_scores();
    for col_idx in 1..=read.length() {
        let col_idx = col_idx as usize;
        // Score will be None if a) No data at that position, or b) Position kmer didn't
        // contain motif of interest
        let score = scores[col_idx - 1].filter(|s| motifs.iter().any(|m| s.kmer().contains(m)));
        let prev_max = matrix.column(col_idx - 1).max();
        let linker_val = matrix.column(col_idx - 1)[0];
        let nuc_val = matrix.column(col_idx - 1)[146];
        {
            let mut col = matrix.column_mut(col_idx);
            let first: &mut f64 = col.get_mut(0).expect("No values in matrix.");
            let val: f64 = match score {
                Some(score) => prev_max + pos_kde.pmf_from_score(score.score()).ln(),
                None => prev_max,
            };
            *first = val;
        }
        for rest in 1..147 {
            let nuc_prev = matrix.column(col_idx - 1)[rest - 1];
            let mut col = matrix.column_mut(col_idx);
            let next = col.get_mut(rest).expect("Failed to get column value");
            let val = match score {
<<<<<<< HEAD
                Some(score) => nuc_prev + neg_kde.estimate(score.score()).ln(),
=======
                Some(score) => prev_max + neg_kde.pmf_from_score(score.score()).ln(),
>>>>>>> 7d78f185
                None => prev_max,
            };
            *next = val;
        }
    }
    matrix
}

// TODO Make initial value 10/157 for linker, 1/157 for nucleosome positions
fn init_dmatrix(read: &ScoredRead) -> DMatrix<f64> {
    let mut dm = DMatrix::from_element(147usize, read.length() as usize + 1, f64::MIN);
    dm.column_mut(0).fill((1. / 147.0f64).ln());
    dm
}

#[derive(Copy, Clone, Debug, PartialEq, Eq)]
enum States {
    Linker,
    Nucleosome,
}

/// Converts a slice of States into a more readable format, to make it easier
/// for downstream parsing in python
fn states_to_readable(states: &[States]) -> Vec<(String, u64)> {
    let init_state = *states
        .get(0)
        .expect("Failed to convert, empty States slice");
    let mut curr = (init_state, 1);
    let mut acc = Vec::new();
    for &state in &states[1..] {
        if state == curr.0 {
            curr.1 += 1;
        } else {
            acc.push(curr);
            curr = (state, 1);
        }
    }
    acc.push(curr);

    acc.into_iter()
        .map(|(x, y)| match x {
            States::Linker => ("linker".to_string(), y),
            States::Nucleosome => ("nucleosome".to_string(), y),
        })
        .collect()
}

fn backtrace(matrix: DMatrix<f64>) -> Vec<States> {
    let mut pos = matrix.ncols() - 1;
    let mut acc = Vec::new();
    while pos > 0 {
        let col = matrix.column(pos).argmax().0;
        if col == 0 {
            acc.push(States::Linker);
            pos -= 1;
        } else {
            let n = if pos > col { col } else { 0 };
            acc.append(&mut vec![States::Nucleosome; n]);
            pos -= col;
        }
    }
    acc.reverse();
    acc
}

#[cfg(test)]
mod test {
    use nalgebra::dmatrix;

    use super::*;

    #[test]
    fn test_backtrace() {
        let matrix = dmatrix![0.1, 0.9, 0.9;
                                                                0.2, 0.3, 0.4;
                                                                0.9, 0.0, 0.0];
        assert_eq!(matrix[(0, 1)], 0.9);

        let answer = vec![States::Linker, States::Linker];
        assert_eq!(backtrace(matrix), answer);
    }

    #[test]
    #[should_panic]
    fn test_states_to_readable_empty() {
        let acc = Vec::new();
        states_to_readable(&acc);
    }

    #[test]
    fn test_states_to_readable() {
        let mut states = Vec::new();

        for (x, y) in [(10, 5), (5, 7)] {
            let mut xs = vec![States::Linker; x];
            let mut ys = vec![States::Nucleosome; y];
            states.append(&mut xs);
            states.append(&mut ys);
        }

        let answer = vec![
            ("linker".to_string(), 10),
            ("nucleosome".to_string(), 5),
            ("linker".to_string(), 5),
            ("nucleosome".to_string(), 7),
        ];
        assert_eq!(states_to_readable(&states), answer);
    }
}<|MERGE_RESOLUTION|>--- conflicted
+++ resolved
@@ -166,11 +166,7 @@
             let mut col = matrix.column_mut(col_idx);
             let next = col.get_mut(rest).expect("Failed to get column value");
             let val = match score {
-<<<<<<< HEAD
-                Some(score) => nuc_prev + neg_kde.estimate(score.score()).ln(),
-=======
                 Some(score) => prev_max + neg_kde.pmf_from_score(score.score()).ln(),
->>>>>>> 7d78f185
                 None => prev_max,
             };
             *next = val;
